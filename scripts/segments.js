import { MODULE_ID, log } from "./module.js";

/*
 * Add flags to the segment specific to elevation:
 * - incremental elevation of the segment
 * - starting elevation of the segment 
 * - ending elevation of the segment 
 */
export function elevationRulerAddProperties(wrapped, ...args) {
  log(`elevationRulerAddProperties: this`, this);

  if(this.segment_num < 0) {
    console.error(`${MODULE_ID}|libRulerAddProperties: this.segment_num is less than zero`, this);
    return;
  }
  
  /*
UX goals:
1. Ruler origin elevation is the starting token elevation, if any, or the terrain elevation.
2. Dragging the ruler to the next space may cause it to drop if the token is elevated.
- This is probably fine? If flying while everyone else is on the ground, the default should
    account for that.
- A bit cumbersome if measuring straight across elevated terrain, but (a) use terrain layer and
    (b) other elevated tokens should change the destination elevation automatically. (see 3 below)
3. If the destination space is an elevated token or terrain, use that elevation for destination.
- So measuring that space will change the ruler elevation indicator accordingly.
- This will cause the elevation indicator to change without other user input. This is probably fine?
    User will be dragging the ruler, so that is appropriate feedback.
4. User can at any time increment or decrement. This is absolute, in that it is added on top of any
    default elevations from originating/destination tokens or terrain.
- Meaning, origination could be 0, user increments 5 and then drags to a terrain space of 50; ruler
    would go from 5 to 55. 
  */
  
  let elevation_increments = duplicate(this.ruler.getFlag(MODULE_ID, "elevation_increments"));
  if(!elevation_increments || elevation_increments.length < 1) {
    elevation_increments = [0];
  } 
  
  log(`${elevation_increments.length} elevation increments for ruler flag.`)
  
  const destination_elevation_increment = this.ruler.getFlag(MODULE_ID, "destination_elevation_increment") || 0;
  elevation_increments.push(destination_elevation_increment);
  log(`${this.ruler.getFlag(MODULE_ID, "elevation_increments").length} destination elevation increments for ruler flag.`);
  
  
  elevation_increments.shift(); //first increment is 0 for the origin waypoint
  
  
  let starting_elevation = 0;
  if(this.segment_num === 0) {
    // starting elevation equals the token elevation 
    // if no token, use elevation at the point. 
    starting_elevation = ElevationAtPoint(this.ray.A, this.ruler._getMovementToken(), 0) // 0 starting elevation otherwise
    log(`Starting elevation using origin ${this.ray.A.x}, ${this.ray.A.y}`, this.ruler._getMovementToken());

  } else {
    // starting elevation is the prior segment end elevation
    starting_elevation = this.prior_segment.getFlag(MODULE_ID, "ending_elevation");    
    log(`Current ending elevation is ${this.getFlag(MODULE_ID, "ending_elevation")}; Prior segment ending elevation is ${starting_elevation}`);
  }
  
  
  const incremental_elevation = toGridDistance(elevation_increments[this.segment_num]);
  const current_point_elevation = ElevationAtPoint(this.ray.B, undefined, starting_elevation); // no starting token; assume we are at the elevation from the last segment
  const ending_elevation = current_point_elevation + incremental_elevation;
  log(`Current elevation using point ${this.ray.B.x}, ${this.ray.B.y}`);
   
  log(`elevationRulerAddProperties segment ${this.segment_num}: ${starting_elevation}[start]; ${incremental_elevation}[incremental]; ${current_point_elevation}[current point]`);
  
  // Track whether any elevation change has been requested for ruler labeling.
  // Also track whether ruler elevation has changed due to a shift in terrain elevation or starting token elevation.
  let path_has_elevation_change = incremental_elevation !== 0 || starting_elevation !== ending_elevation;
  if("getFlag" in this.prior_segment) {
    path_has_elevation_change = path_has_elevation_change || this.prior_segment.getFlag(MODULE_ID, "path_has_elevation_change");
  }
  
  if(game.settings.get(MODULE_ID, "enable-levels-floor-label")) {
    const level_name = LevelNameAtPoint(this.ray.B, ending_elevation);
    log(`Level name for segment ${this.segment_num} is ${level_name}`);
  
    this.setFlag(MODULE_ID, "elevation_level_name", level_name); 
  } 
  this.setFlag(MODULE_ID, "starting_elevation", starting_elevation);
  this.setFlag(MODULE_ID, "ending_elevation", ending_elevation);
  this.setFlag(MODULE_ID, "incremental_elevation", incremental_elevation)
  this.setFlag(MODULE_ID, "path_has_elevation_change", path_has_elevation_change);
  
  return wrapped(...args);
}


/**
 * Check if point is within the controlled area of the token
 * (Recall that tokens may be wider than 1 square)
 */
function pointWithinToken(point, token) {
  return point.x >= token.x && 
         point.y >= token.y &&
         point.x <= (token.x + token.w) &&
         point.y <= (token.y + token.h); 
}

/**
 * Retrieve visible tokens
 * For GM, all will be visible unless 1 or more tokens are selected.
 * Combined vision for all tokens selected.
 */
function retrieveVisibleTokens() {
  return canvas.tokens.children[0].children.filter(c => c.visible);
}

/* 
 * Helper function to convert absolute increments to grid distance
 */
export function toGridDistance(increment) {
  return Math.round(increment * canvas.scene.data.gridDistance * 100) / 100;
}

 /*
  * Construct a physical path for the segment that represents how the measured item 
  *   actually would move within the segment.
  *
  * This patch adds the 3rd dimension as z.
  * 
  * The constructed path is an object with an origin and destination. 
  *   By convention, each point should have at least x and y. If 3d, it should have z. 
  * The physical path object may have other properties, but these may be ignored by 
  *   other modules.
  *
  * If you intend to create deviations from a line, you may want to include 
  *   additional properties in the segment or in the path to represent those deviations. 
  *   For example, a property for a formula to represent a curve.
  *   In such a case, modifying measurePhysicalPath distanceFunction methods may be necessary.   
  *
  * @param {Segment} destination_point If provided, this should be either a Segment class or an object
  *     with the properties ray containing a Ray object. 
  * @return {Object} An object that contains {origin, destination}. 
  *   It may contain other properties related to the physical path to be handled by specific modules.
  *   Default origin and destination will contain {x, y}. By convention, elevation should
  *   be represented by a {z} property.
  */
export function elevationRulerConstructPhysicalPath(wrapped, ...args) {
  // elevate or lower the destination point in 3-D space
  // measure from the origin of the ruler movement, so that canvas = 0 and each segment
  // could in theory be connected in space
  //  --> this is done in AddProperties function
  log("Constructing the physical path.");
  const default_path = wrapped(...args);
  log("Default path", default_path);

  const starting_elevation = this.getFlag(MODULE_ID, "starting_elevation");
  const ending_elevation = this.getFlag(MODULE_ID, "ending_elevation");

  const starting_elevation_grid_units = starting_elevation / canvas.scene.data.gridDistance * canvas.scene.data.grid;
  const ending_elevation_grid_units = ending_elevation / canvas.scene.data.gridDistance * canvas.scene.data.grid;

  log(`Elevation start: ${starting_elevation}; end ${ending_elevation}.
            grid units: ${starting_elevation_grid_units}; end ${ending_elevation_grid_units}.`);

  // For origin and destination, provide an elevation proportional to the distance
  //   compared to the ruler segment distance.
  // This accommodates situations where the destination to measure does not equal segment
  //   destination
  // Need to apply canvas.scene.data.grid (140) and canvas.scene.data.gridDistance (5)
  // 7350 (x1) - 6930 (x0) = 420 (delta_x) / 140 * 5 = move in canvas units (e.g. 15')
  const elevation_delta = ending_elevation_grid_units - starting_elevation_grid_units; 
  const ruler_distance = this.ray.distance;
  
  const simple_path_distance = window.libRuler.RulerUtilities.calculateDistance(default_path.origin, default_path.destination);
  const ratio = simple_path_distance / ruler_distance;
  default_path.origin.z = starting_elevation_grid_units;
  default_path.destination.z = starting_elevation_grid_units + elevation_delta * ratio;
  
  log("Default path", default_path);
  
  return default_path;
}

<<<<<<< HEAD
 /*
  * Extend libRuler measurePhysicalPath to measure in 3 dimensions.
  * Project the z dimension back to the 2-D canvas and measure using the default 
  *   distanceFunction method. 
  * Projection is accomplished by imagining a right triangle with the hypotenuse between 
  *   p0 and p1,
  *   where p0 is the origin in 3d
  *         p1 is the destination in 3d
  *   and the two sides of the triangle are orthogonal in 3d space. 
  * @param {Object} physical_path  An object that contains {origin, destination}. 
  *                                Each has {x, y, z} where z is optional.
  * @return {Number} Total distance for the path
  */
export function elevationRulerMeasurePhysicalPath(wrapped, physical_path) {
  if("z" in physical_path.origin || "z" in physical_path.destination) {
      if(!("z" in physical_path.origin)) physical_path.origin.z = 0;
      if(!("z" in physical_path.destination)) physical_path.destination.z = 0;
      
      // Project the 3-D path to 2-D canvas
      log(`Projecting physical_path from origin ${physical_path.origin.x}, ${physical_path.origin.y}, ${physical_path.origin.z} to dest ${physical_path.destination.x}, ${physical_path.destination.y}, ${physical_path.destination.z}`);

      physical_path.destination = projectElevatedPoint(physical_path.origin, physical_path.destination);
      
      // if we are using grid spaces, the destination needs to be re-centered to the grid.
      // otherwise, when a token moves in 2-D diagonally, the 3-D measure will be inconsistent
      // depending on cardinality of the move, as rounding will increase/decrease to the nearest gridspace
      if(this.distance_function_options?.gridSpaces) {
        // canvas.grid.getCenter returns an array [x, y];
        const snapped = canvas.grid.getCenter(physical_path.destination.x, physical_path.destination.y);
        log(`Snapping ${destination.x}, ${destination.y} to ${snapped[0]}, ${snapped[1]}`);
        physical_path.destination = { x: snapped[0], y: snapped[1] };
      }
      delete physical_path.origin.z
      delete physical_path.destination.z;
      
      log(`Projected physical_path from origin ${physical_path.origin.x}, ${physical_path.origin.y} to dest ${physical_path.destination.x}, ${physical_path.destination.y}`); 
=======
export function elevationRulerDistanceFunction(wrapped, physical_path) {
  // Project the 3-D path to 2-D canvas
  log(`Projecting physical_path from origin ${physical_path.origin.x}, ${physical_path.origin.y}, ${physical_path.origin.z} 
                                    to dest ${physical_path.destination.x}, ${physical_path.destination.y}, ${physical_path.destination.z}`);
  
  // for each of the points, construct a 2-D path and send to the underlying function
  // will need to address later if there are multiple points in the physical path, rather
  // than just origin and destination...
  
  physical_path.origin = ProjectElevatedPoint(physical_path.origin, physical_path.destination);
  delete physical_path.origin.z;
  delete physical_path.destination.z;
  
  // if we are using grid spaces, the projected origin needs to be re-centered to the grid.
  // otherwise, when a token moves in 2-D diagonally, the 3-D measure will be inconsistent
  // depending on cardinality of the move, as rounding will increase/decrease to the nearest gridspace
  if(this.measure_distance_options?.gridSpaces) {
    // canvas.grid.getCenter returns an array [x, y];
    const snapped = canvas.grid.getCenter(physical_path.origin.x, physical_path.origin.y);
    log(`Snapping ${physical_path.destination.x}, ${physical_path.destination.y} to ${snapped[0]}, ${snapped[1]}`);
    physical_path.origin = { x: snapped[0], y: snapped[1] };
>>>>>>> 24e9d2df
  }
  
  return wrapped(physical_path);
}

 /*
  * Calculate a new point by projecting the elevated point back onto the 2-D surface
  * If the movement on the plane is represented by moving from point A to point B,
  *   and you also move 'height' distance orthogonal to the plane, the distance is the
  *   hypotenuse of the triangle formed by A, B, and C, where C is orthogonal to B.
  *   Project by rotating the vertical triangle 90º, then calculate the new point C. 
  *
  * Cx = { height * (By - Ay) / dist(A to B) } + Bx
  * Cy = { height * (Bx - Ax) / dist(A to B) } + By
  * @param {{x: number, y: number}} A
  * @param {{x: number, y: number}} B
  */
function projectElevatedPoint(A, B) {
  const height = B.z - A.z;
  const distance = window.libRuler.RulerUtilities.calculateDistance(A, B);
  const projected_x = B.x + ((height / distance) * (A.y - B.y));
  const projected_y = B.y - ((height / distance) * (A.x - B.x));

  return new PIXI.Point(projected_x, projected_y);
}



/* 
 * @param {number} segmentDistance
 * @param {number} totalDistance
 * @param {boolean} isTotal
 * @param {integer} segment_num The segment number, where 1 is the
 *    first segment between origin and the first waypoint (or destination),
 *    2 is the segment between the first and second waypoints.
 *
 *    The segment_num can also be considered the waypoint number, equal to the index 
 *    in the array this.waypoints.concat([this.destination]). Keep in mind that 
 *    the first waypoint in this.waypoints is actually the origin 
 *    and segment_num will never be 0.
 */ 
export function elevationRulerGetText(wrapped, ...args) {
  const orig_label = wrapped(...args);
  log(`Adding to segment label ${orig_label}`, this);
  
  const starting_elevation = this.getFlag(MODULE_ID, "starting_elevation");
  const ending_elevation = this.getFlag(MODULE_ID, "ending_elevation");
  //const incremental_elevation = this.getFlag(MODULE_ID, "incremental_elevation");

  
  // if no elevation change for any segment, then skip.
  const path_has_elevation_change = this.getFlag(MODULE_ID, "path_has_elevation_change");
  
  if(!path_has_elevation_change) { return orig_label; }
  
  let elevation_label = segmentElevationLabel(ending_elevation - starting_elevation, ending_elevation);
  if(game.settings.get(MODULE_ID, "enable-levels-floor-label")) {
    const level_name = this.getFlag(MODULE_ID, "elevation_level_name");
    log(`elevationRulerGetText: Level name is ${level_name}`);
    
    if(level_name) {
      elevation_label += `\n${level_name}`;
    }
  } 
 
  log(`elevation_label is ${elevation_label}`);
  return orig_label + "\n" + elevation_label;
}



/*
 * Construct a label to represent elevation changes in the ruler.
 * Waypoint version: 10 ft↑ [@10 ft]
 * Total version: 10 ft↑ [@ 20 ft]
 * @param {number} segmentElevationIncrement Incremental elevation for the segment.
 * @param {number} segmentCurrentElevation Total elevation for all segments to date.
 * @param {boolean} isTotal Whether this is the label for the final segment
 * @return {string}
 */
function segmentElevationLabel(segmentElevationIncrement, segmentCurrentElevation) {
  const segmentArrow = (segmentElevationIncrement > 0) ? "↑" :
                      (segmentElevationIncrement < 0) ? "↓" :
                      "";
  
  // Take absolute value b/c segmentArrow will represent direction
  // * 100 / 100 is used in _getSegmentLabel; not sure whys
  let label = `${Math.abs(Math.round(segmentElevationIncrement * 100) / 100)} ${canvas.scene.data.gridUnits}${segmentArrow}`;
  label += ` [@${Math.round(segmentCurrentElevation * 100) / 100} ${canvas.scene.data.gridUnits}]`;
 
  return label;
}

/*
 * Measure elevation at a given point.
 * Prioritize:
 *   1. Token object, if provided.
 *   2. Other token at point, if found.
 *   3. Levels, if any
 *   4. Terrain, if any
 * @param {PIXI.Point} p    Point to measure, in {x, y} format
 * @param {Object} token    Token to use, if any
 * @return {Number} Elevation for the given point.
 */
// also needed to move tokens in Ruler class
export function ElevationAtPoint(p, token, starting_elevation = 0) {
  if(token) { return getProperty(token, "data.elevation"); }
  
  // check for tokens; take the highest one at a given position
  let tokens = retrieveVisibleTokens();
  const max_token_elevation = tokens.reduce((total, t) => {
    // is the point within the token control area? 
    if(!pointWithinToken(p, t)) return total;
    return Math.max(t.data.elevation, total);
  }, Number.NEGATIVE_INFINITY) || Number.NEGATIVE_INFINITY;
  
  log(`calculateEndElevation: ${tokens.length} tokens with maximum elevation ${max_token_elevation}`);
  
  // use tokens rather than elevation if available
  if(isFinite(max_token_elevation)) { return max_token_elevation; }

  // try levels
  const levels_elevation = LevelsElevationAtPoint(p, starting_elevation);
  if(levels_elevation !== undefined) { return levels_elevation; }
  
  // try terrain
  const terrain_elevation = TerrainElevationAtPoint(p);
  if(terrain_elevation !== undefined) { return terrain_elevation; }
  
  // default to 0 elevation for the point
  return 0;
}
  

// ----- TERRAIN LAYER ELEVATION ----- //
/* 
 * Measure the terrain elevation at a given point. 
 * Elevation should be the maximum terrain elevation.
 * @param {PIXI.Point} p    Point to measure, in {x, y} format.
 * @return {Number|undefined} Point elevation or undefined if terrain layer is inactive or no terrain found.
 */
function TerrainElevationAtPoint(p) {
  if(!game.settings.get(MODULE_ID, "enable-terrain-elevation") || !game.modules.get("enhanced-terrain-layer")?.active) {
    return undefined;
  }
     
  const terrains = canvas.terrain.terrainFromPixels(p.x, p.y); 
  if(terrains.length === 0) return undefined; // no terrains found at the point.

  // get the maximum non-infinite elevation point using terrain max
  // must account for possibility of 
  // TO-DO: Allow user to ignore certain terrain types?
  let terrain_max_elevation = terrains.reduce((total, t) => {
   if(!isFinite(t.max)) return total;
   return Math.max(total, t.max);
  }, Number.NEGATIVE_INFINITY);

  // in case all the terrain maximums are infinite.
  terrain_max_elevation = isFinite(terrain_max_elevation) ? terrain_max_elevation : 0;

  log(`TerrainElevationAtPoint: Returning elevation ${terrain_max_elevation} for point ${p}`, terrains);

  return terrain_max_elevation;
}

// ----- LEVELS ELEVATION ----- //
// use cases:
// generally:
// - if over a level-enabled object, use the bottom of that level.
// - if multiple, use the bottom
// - if hole, use the bottom
// starting point of the ruler is a token: 
// - if the same level is present, stay at that level 
//   (elevation should be found from the token, so no issue)
// - if a hole, go to bottom of the hole
// - display level as labeled in the levels object flag?

/*
 * Measure the elevation of any levels tiles at the point.
 * If the point is within a hole, return the bottom of that hole.
 * If the point is within a level, return the bottom of the level.
 * @param {PIXI.Point} p    Point to measure, in {x, y} format.
 * @return {Number|undefined} Levels elevation or undefined if levels is inactive or no levels found.
 */
function LevelsElevationAtPoint(p, starting_elevation) {
  if(!game.settings.get(MODULE_ID, "enable-levels-elevation") || !game.modules.get("levels")?.active) {
    return undefined;
  }

  // if in a hole, use that
  const hole_elevation = checkForHole(p, starting_elevation);
  if(hole_elevation !== undefined) return hole_elevation;
  
  // use levels if found
  const levels_objects = _levels.getFloorsForPoint(p); // @returns {Object[]} returns an array of object each containing {tile,range,poly}
  log("LevelsElevationAtPoint levels_objects", levels_objects);
  return checkForLevel(p, starting_elevation); 
}

function LevelNameAtPoint(p, zz) {
  if(!game.settings.get(MODULE_ID, "enable-levels-elevation") || !game.modules.get("levels")?.active) {
    return undefined;
  }

  const floors = _levels.getFloorsForPoint(p);
  if(!floors || floors.length < 1) { return undefined; }
  
  const levels_data = canvas.scene.getFlag("levels", "sceneLevels") // array with [0]: bottom; [1]: top; [2]: name
  for(let l of levels_data) {
     if (zz <= l[1] && zz >= l[0])
       return l[2];
  }
  return undefined; 
}


// Check for level; return bottom elevation
function checkForLevel(intersectionPT, zz) {
  // poly undefined for tiles.
  const floors = _levels.getFloorsForPoint(intersectionPT); // @returns {Object[]} returns an array of object each containing {tile,range,poly} 
  log(`checkForLevel floors`, floors);
  //const floor_range = _levels.findCurrentFloorForElevation(zz, floors); // broken
  const floor_range = findCurrentFloorForElevation(zz, floors);
  log(`checkForLevel current floor range for elevation ${zz}: ${floor_range[0]} ${floor_range[1]}`);
  if(!floor_range) return undefined;
  return floor_range[0];
}

function findCurrentFloorForElevation(elevation, floors) {
   for(let floor of floors) {
     if (elevation <= floor.range[1] && elevation >= floor.range[0])
       return floor.range;
   }
   return false;
  }

// Check if a floor is hollowed by a hole
// Based on Levels function, modified to return bottom elevation of the hole.
function checkForHole(intersectionPT, zz) {
  for(let hole of _levels.levelsHoles) {
    const hbottom = hole.range[0];
    const htop = hole.range[1];
    if (zz > htop || zz < hbottom) continue;
    if (hole.poly.contains(intersectionPT.x, intersectionPT.y)) {
      return hbottom;
    }
  }
  return undefined;
}

<<<<<<< HEAD
=======

// ----- MATH FOR MEASURING ELEVATION DISTANCE ----- //
/**
 * Calculate a new point by projecting the elevated point back onto the 2-D surface
 * If the movement on the plane is represented by moving from point A to point B,
 *   and you also move 'height' distance orthogonal to the plane, the distance is the
 *   hypotenuse of the triangle formed by A, B, and C, where C is orthogonal to B.
 *   Project by rotating the vertical triangle 90º, then calculate the new point C. 
 *
 * Cx = { height * (By - Ay) / dist(A to B) } + Bx
 * Cy = { height * (Bx - Ax) / dist(A to B) } + By
 * @param {{x: number, y: number}} A
 * @param {{x: number, y: number}} B
 */
export function ProjectElevatedPoint(A, B) {
  const height = A.z - B.z;
  const distance = CalculateDistance(A, B);
  const projected_x = A.x + ((height / distance) * (B.y - A.y));
  const projected_y = A.y - ((height / distance) * (B.x - A.x));

  return new PIXI.Point(projected_x, projected_y);
}

function CalculateDistance(A, B) {
  const dx = B.x - A.x;
  const dy = B.y - A.y;
  return Math.hypot(dy, dx);
}

// console.log(Math.hypot(3, 4));
// // expected output: 5
// 
// console.log(Math.hypot(5, 12));
// // expected output: 13
// 
// let m;
// let o = {x:0, y:0}
// m = ProjectElevatedPoint(o, {x:1, y:0}, 1);
// CalculateDistance(o, m) // 1.414
// 
// m = ProjectElevatedPoint(o, {x:3, y:0}, 4);
// CalculateDistance(o, m) // 5
// 
// m = ProjectElevatedPoint(o, {x:0, y:3}, 4);
// CalculateDistance(o, m) // 5 
// 
// m = ProjectElevatedPoint(o, {x:0, y:3}, 4);

// m = distance
// n = height
// A = origin ()
// B = destination (1)
// C = destination with height (2)
// |Ay - By| / m = |Bx - Cx| / n
// |Ax - Bx| / m = |Cy - By| / n
// 
// |Bx - Cx| / n = |Ay - By| / m
// |Cy - By| / n = |Ax - Bx| / m
// 
// |Bx - Cx| = |Ay - By| * n/m
// |Cy - By| = |Ax - Bx| * n/m
// 
// Bx - Cx = ± n/m * (Ay - By)
// Cy - By = ± n/m * (Ax - Bx)
// 
// Cx = Bx ± n/m * (Ay - By)
// Cy = By ± n/m * (Ax - Bx)
>>>>>>> 24e9d2df
<|MERGE_RESOLUTION|>--- conflicted
+++ resolved
@@ -177,7 +177,6 @@
   return default_path;
 }
 
-<<<<<<< HEAD
  /*
   * Extend libRuler measurePhysicalPath to measure in 3 dimensions.
   * Project the z dimension back to the 2-D canvas and measure using the default 
@@ -186,8 +185,8 @@
   *   p0 and p1,
   *   where p0 is the origin in 3d
   *         p1 is the destination in 3d
+  * @param {Object} physical_path  An object that contains {origin, destination}. 
   *   and the two sides of the triangle are orthogonal in 3d space. 
-  * @param {Object} physical_path  An object that contains {origin, destination}. 
   *                                Each has {x, y, z} where z is optional.
   * @return {Number} Total distance for the path
   */
@@ -195,48 +194,21 @@
   if("z" in physical_path.origin || "z" in physical_path.destination) {
       if(!("z" in physical_path.origin)) physical_path.origin.z = 0;
       if(!("z" in physical_path.destination)) physical_path.destination.z = 0;
+      // Project the 3-D path to 2-D canvas
       
-      // Project the 3-D path to 2-D canvas
       log(`Projecting physical_path from origin ${physical_path.origin.x}, ${physical_path.origin.y}, ${physical_path.origin.z} to dest ${physical_path.destination.x}, ${physical_path.destination.y}, ${physical_path.destination.z}`);
 
-      physical_path.destination = projectElevatedPoint(physical_path.origin, physical_path.destination);
+  physical_path.origin = ProjectElevatedPoint(physical_path.origin, physical_path.destination);
       
       // if we are using grid spaces, the destination needs to be re-centered to the grid.
       // otherwise, when a token moves in 2-D diagonally, the 3-D measure will be inconsistent
       // depending on cardinality of the move, as rounding will increase/decrease to the nearest gridspace
       if(this.distance_function_options?.gridSpaces) {
         // canvas.grid.getCenter returns an array [x, y];
-        const snapped = canvas.grid.getCenter(physical_path.destination.x, physical_path.destination.y);
-        log(`Snapping ${destination.x}, ${destination.y} to ${snapped[0]}, ${snapped[1]}`);
-        physical_path.destination = { x: snapped[0], y: snapped[1] };
-      }
-      delete physical_path.origin.z
-      delete physical_path.destination.z;
-      
-      log(`Projected physical_path from origin ${physical_path.origin.x}, ${physical_path.origin.y} to dest ${physical_path.destination.x}, ${physical_path.destination.y}`); 
-=======
-export function elevationRulerDistanceFunction(wrapped, physical_path) {
-  // Project the 3-D path to 2-D canvas
-  log(`Projecting physical_path from origin ${physical_path.origin.x}, ${physical_path.origin.y}, ${physical_path.origin.z} 
-                                    to dest ${physical_path.destination.x}, ${physical_path.destination.y}, ${physical_path.destination.z}`);
-  
-  // for each of the points, construct a 2-D path and send to the underlying function
-  // will need to address later if there are multiple points in the physical path, rather
-  // than just origin and destination...
-  
-  physical_path.origin = ProjectElevatedPoint(physical_path.origin, physical_path.destination);
-  delete physical_path.origin.z;
-  delete physical_path.destination.z;
-  
-  // if we are using grid spaces, the projected origin needs to be re-centered to the grid.
-  // otherwise, when a token moves in 2-D diagonally, the 3-D measure will be inconsistent
-  // depending on cardinality of the move, as rounding will increase/decrease to the nearest gridspace
-  if(this.measure_distance_options?.gridSpaces) {
-    // canvas.grid.getCenter returns an array [x, y];
     const snapped = canvas.grid.getCenter(physical_path.origin.x, physical_path.origin.y);
     log(`Snapping ${physical_path.destination.x}, ${physical_path.destination.y} to ${snapped[0]}, ${snapped[1]}`);
     physical_path.origin = { x: snapped[0], y: snapped[1] };
->>>>>>> 24e9d2df
+      log(`Projected physical_path from origin ${physical_path.origin.x}, ${physical_path.origin.y} to dest ${physical_path.destination.x}, ${physical_path.destination.y}`); 
   }
   
   return wrapped(physical_path);
@@ -487,8 +459,6 @@
   return undefined;
 }
 
-<<<<<<< HEAD
-=======
 
 // ----- MATH FOR MEASURING ELEVATION DISTANCE ----- //
 /**
@@ -507,53 +477,4 @@
   const height = A.z - B.z;
   const distance = CalculateDistance(A, B);
   const projected_x = A.x + ((height / distance) * (B.y - A.y));
-  const projected_y = A.y - ((height / distance) * (B.x - A.x));
-
-  return new PIXI.Point(projected_x, projected_y);
-}
-
-function CalculateDistance(A, B) {
-  const dx = B.x - A.x;
-  const dy = B.y - A.y;
-  return Math.hypot(dy, dx);
-}
-
-// console.log(Math.hypot(3, 4));
-// // expected output: 5
-// 
-// console.log(Math.hypot(5, 12));
-// // expected output: 13
-// 
-// let m;
-// let o = {x:0, y:0}
-// m = ProjectElevatedPoint(o, {x:1, y:0}, 1);
-// CalculateDistance(o, m) // 1.414
-// 
-// m = ProjectElevatedPoint(o, {x:3, y:0}, 4);
-// CalculateDistance(o, m) // 5
-// 
-// m = ProjectElevatedPoint(o, {x:0, y:3}, 4);
-// CalculateDistance(o, m) // 5 
-// 
-// m = ProjectElevatedPoint(o, {x:0, y:3}, 4);
-
-// m = distance
-// n = height
-// A = origin ()
-// B = destination (1)
-// C = destination with height (2)
-// |Ay - By| / m = |Bx - Cx| / n
-// |Ax - Bx| / m = |Cy - By| / n
-// 
-// |Bx - Cx| / n = |Ay - By| / m
-// |Cy - By| / n = |Ax - Bx| / m
-// 
-// |Bx - Cx| = |Ay - By| * n/m
-// |Cy - By| = |Ax - Bx| * n/m
-// 
-// Bx - Cx = ± n/m * (Ay - By)
-// Cy - By = ± n/m * (Ax - Bx)
-// 
-// Cx = Bx ± n/m * (Ay - By)
-// Cy = By ± n/m * (Ax - Bx)
->>>>>>> 24e9d2df
+  const projected_y = A.y - ((height / distance) * (B.x - A.x));