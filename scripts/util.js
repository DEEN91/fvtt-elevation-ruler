/* globals
canvas
CONFIG,
CONST,
PIXI,
renderTemplate
*/
"use strict";

import { MODULE_ID } from "./const.js";
import { getTopLeftPoint } from "./grid_coordinates.js";

export function log(...args) {
  try {
    if ( CONFIG[MODULE_ID].debug ) console.debug(MODULE_ID, "|", ...args);
  } catch(e) {
    // Empty
  }
}

/**
 * Get the two points perpendicular to line A --> B at A, a given distance from the line A --> B
 * @param {PIXI.Point} A
 * @param {PIXI.Point} B
 * @param {number} distance
 * @returns {[PIXI.Point, PIXI.Point]} Points on either side of A.
 */
export function perpendicularPoints(A, B, distance = 1) {
  const delta = B.subtract(A);
  const pt0 = new PIXI.Point(A.x - delta.y, A.y + delta.x);
  return [
    A.towardsPoint(pt0, distance),
    A.towardsPoint(pt0, -distance)
  ];
}

/**
 * Determine if a token is currently snapped to the grid.
 * @param {Token} token
 * @returns {boolean}
 */
export function tokenIsSnapped(token) {
  const tokenLoc = PIXI.Point.fromObject(token.document);
  const snappedPt = getTopLeftPoint(tokenLoc);
  return tokenLoc.almostEqual(snappedPt);
}

/**
 * Create a very small rectangle for a point to be used with Quadtree.
 * @param {Point} pt
 * @returns {PIXI.Rectangle}
 */
export function boundsForPoint(pt) { return new PIXI.Rectangle(pt.x - 1, pt.y - 1, 3, 3); }

/**
 * From https://stackoverflow.com/questions/14446511/most-efficient-method-to-groupby-on-an-array-of-objects
 * Takes an Array<V>, and a grouping function,
 * and returns a Map of the array grouped by the grouping function.
 *
 * @param {Array} list An array of type V.
 * @param {Function} keyGetter A Function that takes the the Array type V as an input, and returns a value of type K.
 *                  K is generally intended to be a property key of V.
 *                  keyGetter: (input: V) => K): Map<K, Array<V>>
 *
 * @returns Map of the array grouped by the grouping function. map = new Map<K, Array<V>>()
 */
export function groupBy(list, keyGetter) {
  const map = new Map();
  list.forEach(item => {
    const key = keyGetter(item);
    const collection = map.get(key);

    if (!collection) map.set(key, [item]);
    else collection.push(item);
  });
  return map;
}

/**
 * Helper to get a rectangular bounds between two points.
 * @param {PIXI.Point} a
 * @param {PIXI.Point} b
 * @returns {PIXI.Rectangle}
 */
export function segmentBounds(a, b) {
  if ( !b || (a.x === b.x && a.y === b.y) ) return new PIXI.Rectangle(a.x - 1, a.y - 1, 3, 3);
  const xMinMax = Math.minMax(a.x, b.x);
  const yMinMax = Math.minMax(a.y, b.y);
  return new PIXI.Rectangle(xMinMax.min, yMinMax.min, xMinMax.max - xMinMax.min, yMinMax.max - yMinMax.min);
}


/**
 * Helper to inject configuration html into the application config.
 */
export async function injectConfiguration(app, html, data, template, findString) {
  const myHTML = await renderTemplate(template, data);
  const form = html.find(findString);
  form.append(myHTML);
  app.setPosition(app.position);
}

/**
 * Find all array objects that match a condition, remove them from the array, and return them.
 * Like Array.findSplice, but handles multiples.
 * Modifies the array in place
 * @param {array} arr       Array to search
 * @param {function} filterFn   Function used for the filter test
 * @returns {array}
 */
export function filterSplice(arr, filterFn) {
  const indices = [];
  const filteredElems = arr.filter((elem, idx, arr) => {
    if ( !filterFn(elem, idx, arr) ) return false;
    indices.push(idx);
    return true;
  });
  indices.sort((a, b) => b - a); // So we can splice without changing other indices.
  indices.forEach(idx => arr.splice(idx, 1));
  return filteredElems;
}

/**
 * Get the key for a given object value. Presumes unique values, otherwise returns first.
 */
export function keyForValue(object, value) {
  return Object.keys(object).find(key => object[key] === value);
<<<<<<< HEAD
=======
}

/**
 * Calculate the percent area overlap of one shape on another.
 * @param {PIXI.Rectangle|PIXI.Polygon} overlapShape
 * @param {PIXI.Rectangle|PIXI.Polygon} areaShape
 * @returns {number} Value between 0 and 1.
 */
export function percentOverlap(overlapShape, areaShape, totalArea) {
  if ( !overlapShape.overlaps(areaShape) ) return 0;
  const intersection = overlapShape.intersectPolygon(areaShape.toPolygon());
  const ixArea = intersection.area;
  totalArea ??= areaShape.area;
  return ixArea / totalArea;
}

/*
 * Generator to iterate grid points under a line.
 * See Ruler.prototype._highlightMeasurementSegment
 * @param {x: Number, y: Number} origin       Origination point
 * @param {x: Number, y: Number} destination  Destination point
 * @param {object} [opts]                     Options affecting the result
 * @param {boolean} [opts.reverse]            Return the points from destination --> origin.
 * @return Iterator, which in turn
 *   returns [row, col] Array for each grid point under the line.
 */
export function * iterateGridUnderLine(origin, destination, { reverse = false } = {}) {
  if ( !(origin instanceof PIXI.Point) ) origin = PIXI.Point.fromObject(origin);
  if ( !(destination instanceof PIXI.Point) ) destination = PIXI.Point.fromObject(destination);
  if ( reverse ) [origin, destination] = [destination, origin];

  const distance = PIXI.Point.distanceBetween(origin, destination); // We want 2d here.
  const spacer = canvas.scene.grid.type === CONST.GRID_TYPES.SQUARE ? 1.41 : 1;
  const nMax = Math.max(Math.floor(distance / (spacer * Math.min(canvas.grid.w, canvas.grid.h))), 1);
  const tMax = Array.fromRange(nMax+1).map(t => t / nMax);

  // Track prior position
  let prior = null;
  let tPrior = null;
  for ( const t of tMax ) {
    const {x, y} = origin.projectToward(destination, t);

    // Get grid position
    const [r0, c0] = prior ?? [null, null];
    const [r1, c1] = canvas.grid.grid.getGridPositionFromPixels(x, y);
    if ( r0 === r1 && c0 === c1 ) continue;

    // Skip the first one
    // If the positions are not neighbors, also highlight their halfway point
    if ( prior && !canvas.grid.isNeighbor(r0, c0, r1, c1) ) {
      const th = (t + tPrior) * 0.5;
      const {x: xh, y: yh} = origin.projectToward(destination, th);
      yield canvas.grid.grid.getGridPositionFromPixels(xh, yh); // [rh, ch]
    }

    // After so the halfway point is done first.
    yield [r1, c1];

    // Set for next round.
    prior = [r1, c1];
    tPrior = t;
  }
>>>>>>> 73eca154
}<|MERGE_RESOLUTION|>--- conflicted
+++ resolved
@@ -125,8 +125,6 @@
  */
 export function keyForValue(object, value) {
   return Object.keys(object).find(key => object[key] === value);
-<<<<<<< HEAD
-=======
 }
 
 /**
@@ -189,5 +187,4 @@
     prior = [r1, c1];
     tPrior = t;
   }
->>>>>>> 73eca154
 }